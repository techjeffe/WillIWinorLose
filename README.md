--- conflicted
+++ resolved
@@ -26,11 +26,6 @@
 - **Basic-strategy engine** (S17/H17 aware) covering hard, soft, and pair decisions with surrender support.
 - **Play mode** animates each card and action, tracks bankroll, and shows the full decision log.
 - **Simulate mode** offloads Monte-Carlo trials to a Web Worker and reports EV, variance, 95% confidence interval, risk of ruin, and histogram/time-series charts.
-<<<<<<< HEAD
-- **Responsive histogram** renders on a high-DPI canvas that stretches with the layout and includes a vertical scale control for zooming into distribution tails.
-- **Unified hand history** logs every animated round and the first trial of each simulation, making it easy to review outcomes alongside bankroll changes.
-=======
->>>>>>> cd64b2dc
 - **Seeded RNG** (Mulberry32) for reproducible runs shared between play and simulate modes.
 - **CSV export** of trial-level simulation results.
 - **Unit tests** for strategy edges, payouts (blackjack, doubles, splits, surrender), dealer rule differences, and shoe penetration reshuffles.
